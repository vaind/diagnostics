# Initialize variables if they aren't already defined.
# These may be defined as parameters of the importing script, or set after importing this script.

# CI mode - set to true on CI server for PR validation build or official build.
[bool]$ci = if (Test-Path variable:ci) { $ci } else { $false }

# Build configuration. Common values include 'Debug' and 'Release', but the repository may use other names.
[string]$configuration = if (Test-Path variable:configuration) { $configuration } else { 'Debug' }

# Set to true to opt out of outputting binary log while running in CI
[bool]$excludeCIBinarylog = if (Test-Path variable:excludeCIBinarylog) { $excludeCIBinarylog } else { $false }

# Set to true to output binary log from msbuild. Note that emitting binary log slows down the build.
[bool]$binaryLog = if (Test-Path variable:binaryLog) { $binaryLog } else { $ci -and !$excludeCIBinarylog }

# Set to true to use the pipelines logger which will enable Azure logging output.
# https://github.com/Microsoft/azure-pipelines-tasks/blob/master/docs/authoring/commands.md
# This flag is meant as a temporary opt-opt for the feature while validate it across
# our consumers. It will be deleted in the future.
[bool]$pipelinesLog = if (Test-Path variable:pipelinesLog) { $pipelinesLog } else { $ci }

# Turns on machine preparation/clean up code that changes the machine state (e.g. kills build processes).
[bool]$prepareMachine = if (Test-Path variable:prepareMachine) { $prepareMachine } else { $false }

# True to restore toolsets and dependencies.
[bool]$restore = if (Test-Path variable:restore) { $restore } else { $true }

# Adjusts msbuild verbosity level.
[string]$verbosity = if (Test-Path variable:verbosity) { $verbosity } else { 'minimal' }

# Set to true to reuse msbuild nodes. Recommended to not reuse on CI.
[bool]$nodeReuse = if (Test-Path variable:nodeReuse) { $nodeReuse } else { !$ci }

# Configures warning treatment in msbuild.
[bool]$warnAsError = if (Test-Path variable:warnAsError) { $warnAsError } else { $true }

# Specifies which msbuild engine to use for build: 'vs', 'dotnet' or unspecified (determined based on presence of tools.vs in global.json).
[string]$msbuildEngine = if (Test-Path variable:msbuildEngine) { $msbuildEngine } else { $null }

# True to attempt using .NET Core already that meets requirements specified in global.json
# installed on the machine instead of downloading one.
[bool]$useInstalledDotNetCli = if (Test-Path variable:useInstalledDotNetCli) { $useInstalledDotNetCli } else { $true }

# Enable repos to use a particular version of the on-line dotnet-install scripts.
#    default URL: https://dotnet.microsoft.com/download/dotnet/scripts/v1/dotnet-install.ps1
[string]$dotnetInstallScriptVersion = if (Test-Path variable:dotnetInstallScriptVersion) { $dotnetInstallScriptVersion } else { 'v1' }

# True to use global NuGet cache instead of restoring packages to repository-local directory.
[bool]$useGlobalNuGetCache = if (Test-Path variable:useGlobalNuGetCache) { $useGlobalNuGetCache } else { !$ci }

# True to exclude prerelease versions Visual Studio during build
[bool]$excludePrereleaseVS = if (Test-Path variable:excludePrereleaseVS) { $excludePrereleaseVS } else { $false }

# An array of names of processes to stop on script exit if prepareMachine is true.
$processesToStopOnExit = if (Test-Path variable:processesToStopOnExit) { $processesToStopOnExit } else { @('msbuild', 'dotnet', 'vbcscompiler') }

$disableConfigureToolsetImport = if (Test-Path variable:disableConfigureToolsetImport) { $disableConfigureToolsetImport } else { $null }

set-strictmode -version 2.0
$ErrorActionPreference = 'Stop'
[Net.ServicePointManager]::SecurityProtocol = [Net.SecurityProtocolType]::Tls12

# If specifies, provides an alternate path for getting .NET Core SDKs and Runtimes. This script will still try public sources first.
[string]$runtimeSourceFeed = if (Test-Path variable:runtimeSourceFeed) { $runtimeSourceFeed } else { $null }
# Base-64 encoded SAS token that has permission to storage container described by $runtimeSourceFeed
[string]$runtimeSourceFeedKey = if (Test-Path variable:runtimeSourceFeedKey) { $runtimeSourceFeedKey } else { $null }

function Create-Directory ([string[]] $path) {
    New-Item -Path $path -Force -ItemType 'Directory' | Out-Null
}

function Unzip([string]$zipfile, [string]$outpath) {
  Add-Type -AssemblyName System.IO.Compression.FileSystem
  [System.IO.Compression.ZipFile]::ExtractToDirectory($zipfile, $outpath)
}

# This will exec a process using the console and return it's exit code.
# This will not throw when the process fails.
# Returns process exit code.
function Exec-Process([string]$command, [string]$commandArgs) {
  $startInfo = New-Object System.Diagnostics.ProcessStartInfo
  $startInfo.FileName = $command
  $startInfo.Arguments = $commandArgs
  $startInfo.UseShellExecute = $false
  $startInfo.WorkingDirectory = Get-Location

  $process = New-Object System.Diagnostics.Process
  $process.StartInfo = $startInfo
  $process.Start() | Out-Null

  $finished = $false
  try {
    while (-not $process.WaitForExit(100)) {
      # Non-blocking loop done to allow ctr-c interrupts
    }

    $finished = $true
    return $global:LASTEXITCODE = $process.ExitCode
  }
  finally {
    # If we didn't finish then an error occurred or the user hit ctrl-c.  Either
    # way kill the process
    if (-not $finished) {
      $process.Kill()
    }
  }
}

# Take the given block, print it, print what the block probably references from the current set of
# variables using low-effort string matching, then run the block.
#
# This is intended to replace the pattern of manually copy-pasting a command, wrapping it in quotes,
# and printing it using "Write-Host". The copy-paste method is more readable in build logs, but less
# maintainable and less reliable. It is easy to make a mistake and modify the command without
# properly updating the "Write-Host" line, resulting in misleading build logs. The probability of
# this mistake makes the pattern hard to trust when it shows up in build logs. Finding the bug in
# existing source code can also be difficult, because the strings are not aligned to each other and
# the line may be 300+ columns long.
#
# By removing the need to maintain two copies of the command, Exec-BlockVerbosely avoids the issues.
#
# In Bash (or any posix-like shell), "set -x" prints usable verbose output automatically.
# "Set-PSDebug" appears to be similar at first glance, but unfortunately, it isn't very useful: it
# doesn't print any info about the variables being used by the command, which is normally the
# interesting part to diagnose.
function Exec-BlockVerbosely([scriptblock] $block) {
  Write-Host "--- Running script block:"
  $blockString = $block.ToString().Trim()
  Write-Host $blockString

  Write-Host "--- List of variables that might be used:"
  # For each variable x in the environment, check the block for a reference to x via simple "$x" or
  # "@x" syntax. This doesn't detect other ways to reference variables ("${x}" nor "$variable:x",
  # among others). It only catches what this function was originally written for: simple
  # command-line commands.
  $variableTable = Get-Variable |
    Where-Object {
      $blockString.Contains("`$$($_.Name)") -or $blockString.Contains("@$($_.Name)")
    } |
    Format-Table -AutoSize -HideTableHeaders -Wrap |
    Out-String
  Write-Host $variableTable.Trim()

  Write-Host "--- Executing:"
  & $block
  Write-Host "--- Done running script block!"
}

# createSdkLocationFile parameter enables a file being generated under the toolset directory
# which writes the sdk's location into. This is only necessary for cmd --> powershell invocations
# as dot sourcing isn't possible.
function InitializeDotNetCli([bool]$install, [bool]$createSdkLocationFile) {
  if (Test-Path variable:global:_DotNetInstallDir) {
    return $global:_DotNetInstallDir
  }

  # Don't resolve runtime, shared framework, or SDK from other locations to ensure build determinism
  $env:DOTNET_MULTILEVEL_LOOKUP=0

  # Disable first run since we do not need all ASP.NET packages restored.
  $env:DOTNET_SKIP_FIRST_TIME_EXPERIENCE=1

  # Disable telemetry on CI.
  if ($ci) {
    $env:DOTNET_CLI_TELEMETRY_OPTOUT=1
  }

  # Source Build uses DotNetCoreSdkDir variable
  if ($env:DotNetCoreSdkDir -ne $null) {
    $env:DOTNET_INSTALL_DIR = $env:DotNetCoreSdkDir
  }

  # Find the first path on %PATH% that contains the dotnet.exe
  if ($useInstalledDotNetCli -and (-not $globalJsonHasRuntimes) -and ($env:DOTNET_INSTALL_DIR -eq $null)) {
    $dotnetExecutable = GetExecutableFileName 'dotnet'
    $dotnetCmd = Get-Command $dotnetExecutable -ErrorAction SilentlyContinue

    if ($dotnetCmd -ne $null) {
      $env:DOTNET_INSTALL_DIR = Split-Path $dotnetCmd.Path -Parent
    }
  }

  $dotnetSdkVersion = $GlobalJson.tools.dotnet

  # Use dotnet installation specified in DOTNET_INSTALL_DIR if it contains the required SDK version,
  # otherwise install the dotnet CLI and SDK to repo local .dotnet directory to avoid potential permission issues.
  if ((-not $globalJsonHasRuntimes) -and (-not [string]::IsNullOrEmpty($env:DOTNET_INSTALL_DIR)) -and (Test-Path(Join-Path $env:DOTNET_INSTALL_DIR "sdk\$dotnetSdkVersion"))) {
    $dotnetRoot = $env:DOTNET_INSTALL_DIR
  } else {
    $dotnetRoot = Join-Path $RepoRoot '.dotnet'

    if (-not (Test-Path(Join-Path $dotnetRoot "sdk\$dotnetSdkVersion"))) {
      if ($install) {
        InstallDotNetSdk $dotnetRoot $dotnetSdkVersion
      } else {
        Write-PipelineTelemetryError -Category 'InitializeToolset' -Message "Unable to find dotnet with SDK version '$dotnetSdkVersion'"
        ExitWithExitCode 1
      }
    }

    $env:DOTNET_INSTALL_DIR = $dotnetRoot
  }

  # Creates a temporary file under the toolset dir.
  # The following code block is protecting against concurrent access so that this function can
  # be called in parallel.
  if ($createSdkLocationFile) {
    do {
      $sdkCacheFileTemp = Join-Path $ToolsetDir $([System.IO.Path]::GetRandomFileName())
    }
    until (!(Test-Path $sdkCacheFileTemp))
    Set-Content -Path $sdkCacheFileTemp -Value $dotnetRoot

    try {
      Move-Item -Force $sdkCacheFileTemp (Join-Path $ToolsetDir 'sdk.txt')
    } catch {
      # Somebody beat us
      Remove-Item -Path $sdkCacheFileTemp
    }
  }

  # Add dotnet to PATH. This prevents any bare invocation of dotnet in custom
  # build steps from using anything other than what we've downloaded.
  # It also ensures that VS msbuild will use the downloaded sdk targets.
  $env:PATH = "$dotnetRoot;$env:PATH"

  # Make Sure that our bootstrapped dotnet cli is available in future steps of the Azure Pipelines build
  Write-PipelinePrependPath -Path $dotnetRoot

  Write-PipelineSetVariable -Name 'DOTNET_MULTILEVEL_LOOKUP' -Value '0'
  Write-PipelineSetVariable -Name 'DOTNET_SKIP_FIRST_TIME_EXPERIENCE' -Value '1'

  return $global:_DotNetInstallDir = $dotnetRoot
}

function Retry($downloadBlock, $maxRetries = 5) {
  $retries = 1

  while($true) {
    try {
      & $downloadBlock
      break
    }
    catch {
      Write-PipelineTelemetryError -Category 'InitializeToolset' -Message $_
    }

    if (++$retries -le $maxRetries) {
      $delayInSeconds = [math]::Pow(2, $retries) - 1 # Exponential backoff
      Write-Host "Retrying. Waiting for $delayInSeconds seconds before next attempt ($retries of $maxRetries)."
      Start-Sleep -Seconds $delayInSeconds
    }
    else {
      Write-PipelineTelemetryError -Category 'InitializeToolset' -Message "Unable to download file in $maxRetries attempts."
      break
    }

  }
}

function GetDotNetInstallScript([string] $dotnetRoot) {
  $installScript = Join-Path $dotnetRoot 'dotnet-install.ps1'
  if (!(Test-Path $installScript)) {
    Create-Directory $dotnetRoot
    $ProgressPreference = 'SilentlyContinue' # Don't display the console progress UI - it's a huge perf hit
    $uri = "https://dotnet.microsoft.com/download/dotnet/scripts/$dotnetInstallScriptVersion/dotnet-install.ps1"

    Retry({
      Write-Host "GET $uri"
      Invoke-WebRequest $uri -OutFile $installScript
    })
  }

  return $installScript
}

function InstallDotNetSdk([string] $dotnetRoot, [string] $version, [string] $architecture = '', [switch] $noPath) {
  InstallDotNet $dotnetRoot $version $architecture '' $false $runtimeSourceFeed $runtimeSourceFeedKey -noPath:$noPath
}

function InstallDotNet([string] $dotnetRoot,
  [string] $version,
  [string] $architecture = '',
  [string] $runtime = '',
  [bool] $skipNonVersionedFiles = $false,
  [string] $runtimeSourceFeed = '',
  [string] $runtimeSourceFeedKey = '',
  [switch] $noPath) {

  $installScript = GetDotNetInstallScript $dotnetRoot
  $installParameters = @{
    Version = $version
    InstallDir = $dotnetRoot
  }

  if ($architecture) { $installParameters.Architecture = $architecture }
  if ($runtime) { $installParameters.Runtime = $runtime }
  if ($skipNonVersionedFiles) { $installParameters.SkipNonVersionedFiles = $skipNonVersionedFiles }
  if ($noPath) { $installParameters.NoPath = $True }

  $variations = @()
  $variations += @($installParameters)

  $dotnetBuilds = $installParameters.Clone()
  $dotnetbuilds.AzureFeed = "https://dotnetbuilds.azureedge.net/public"
  $variations += @($dotnetBuilds)

  if ($runtimeSourceFeed) {
    $runtimeSource = $installParameters.Clone()
    $runtimeSource.AzureFeed = $runtimeSourceFeed
    if ($runtimeSourceFeedKey) {
      $decodedBytes = [System.Convert]::FromBase64String($runtimeSourceFeedKey)
      $decodedString = [System.Text.Encoding]::UTF8.GetString($decodedBytes)
      $runtimeSource.FeedCredential = $decodedString
    }
    $variations += @($runtimeSource)
  }

  $installSuccess = $false
  foreach ($variation in $variations) {
    if ($variation | Get-Member AzureFeed) {
      $location = $variation.AzureFeed
    } else {
      $location = "public location";
    }
    Write-Host "Attempting to install dotnet from $location."
    try {
      & $installScript @variation
      $installSuccess = $true
      break
    }
    catch {
      Write-Host "Failed to install dotnet from $location."
    }
  }
  if (-not $installSuccess) {
    Write-PipelineTelemetryError -Category 'InitializeToolset' -Message "Failed to install dotnet from any of the specified locations."
    ExitWithExitCode 1
  }
}

#
# Locates Visual Studio MSBuild installation.
# The preference order for MSBuild to use is as follows:
#
#   1. MSBuild from an active VS command prompt
#   2. MSBuild from a compatible VS installation
#   3. MSBuild from the xcopy tool package
#
# Returns full path to msbuild.exe.
# Throws on failure.
#
function InitializeVisualStudioMSBuild([bool]$install, [object]$vsRequirements = $null) {
  if (-not (IsWindowsPlatform)) {
    throw "Cannot initialize Visual Studio on non-Windows"
  }

  if (Test-Path variable:global:_MSBuildExe) {
    return $global:_MSBuildExe
  }

  # Minimum VS version to require.
  $vsMinVersionReqdStr = '16.8'
  $vsMinVersionReqd = [Version]::new($vsMinVersionReqdStr)

  # If the version of msbuild is going to be xcopied,
  # use this version. Version matches a package here:
<<<<<<< HEAD
  # https://dev.azure.com/dnceng/public/_packaging?_a=package&feed=dotnet-eng&package=RoslynTools.MSBuild&protocolType=NuGet&version=17.1.0&view=overview
  $defaultXCopyMSBuildVersion = '17.1.0'
=======
  # https://dev.azure.com/dnceng/public/_packaging?_a=package&feed=dotnet-eng&package=RoslynTools.MSBuild&protocolType=NuGet&version=17.2.1&view=overview
  $defaultXCopyMSBuildVersion = '17.2.1'
>>>>>>> d53af5bf

  if (!$vsRequirements) {
    if (Get-Member -InputObject $GlobalJson.tools -Name 'vs') {
      $vsRequirements = $GlobalJson.tools.vs
    }
    else {
      $vsRequirements = New-Object PSObject -Property @{ version = $vsMinVersionReqdStr }
    }
  }
  $vsMinVersionStr = if ($vsRequirements.version) { $vsRequirements.version } else { $vsMinVersionReqdStr }
  $vsMinVersion = [Version]::new($vsMinVersionStr)

  # Try msbuild command available in the environment.
  if ($env:VSINSTALLDIR -ne $null) {
    $msbuildCmd = Get-Command 'msbuild.exe' -ErrorAction SilentlyContinue
    if ($msbuildCmd -ne $null) {
      # Workaround for https://github.com/dotnet/roslyn/issues/35793
      # Due to this issue $msbuildCmd.Version returns 0.0.0.0 for msbuild.exe 16.2+
      $msbuildVersion = [Version]::new((Get-Item $msbuildCmd.Path).VersionInfo.ProductVersion.Split([char[]]@('-', '+'))[0])

      if ($msbuildVersion -ge $vsMinVersion) {
        return $global:_MSBuildExe = $msbuildCmd.Path
      }

      # Report error - the developer environment is initialized with incompatible VS version.
      throw "Developer Command Prompt for VS $($env:VisualStudioVersion) is not recent enough. Please upgrade to $vsMinVersionStr or build from a plain CMD window"
    }
  }

  # Locate Visual Studio installation or download x-copy msbuild.
  $vsInfo = LocateVisualStudio $vsRequirements
  if ($vsInfo -ne $null) {
    $vsInstallDir = $vsInfo.installationPath
    $vsMajorVersion = $vsInfo.installationVersion.Split('.')[0]

    InitializeVisualStudioEnvironmentVariables $vsInstallDir $vsMajorVersion
  } else {

    if (Get-Member -InputObject $GlobalJson.tools -Name 'xcopy-msbuild') {
      $xcopyMSBuildVersion = $GlobalJson.tools.'xcopy-msbuild'
      $vsMajorVersion = $xcopyMSBuildVersion.Split('.')[0]
    } else {
      #if vs version provided in global.json is incompatible (too low) then use the default version for xcopy msbuild download
      if($vsMinVersion -lt $vsMinVersionReqd){
        Write-Host "Using xcopy-msbuild version of $defaultXCopyMSBuildVersion since VS version $vsMinVersionStr provided in global.json is not compatible"
        $xcopyMSBuildVersion = $defaultXCopyMSBuildVersion
      }
      else{
        # If the VS version IS compatible, look for an xcopy msbuild package
        # with a version matching VS.
        # Note: If this version does not exist, then an explicit version of xcopy msbuild
        # can be specified in global.json. This will be required for pre-release versions of msbuild.
        $vsMajorVersion = $vsMinVersion.Major
        $vsMinorVersion = $vsMinVersion.Minor
        $xcopyMSBuildVersion = "$vsMajorVersion.$vsMinorVersion.0"
      }
    }

    $vsInstallDir = $null
    if ($xcopyMSBuildVersion.Trim() -ine "none") {
        $vsInstallDir = InitializeXCopyMSBuild $xcopyMSBuildVersion $install
        if ($vsInstallDir -eq $null) {
            throw "Could not xcopy msbuild. Please check that package 'RoslynTools.MSBuild @ $xcopyMSBuildVersion' exists on feed 'dotnet-eng'."
        }
    }
    if ($vsInstallDir -eq $null) {
      throw 'Unable to find Visual Studio that has required version and components installed'
    }
  }

  $msbuildVersionDir = if ([int]$vsMajorVersion -lt 16) { "$vsMajorVersion.0" } else { "Current" }

  $local:BinFolder = Join-Path $vsInstallDir "MSBuild\$msbuildVersionDir\Bin"
  $local:Prefer64bit = if (Get-Member -InputObject $vsRequirements -Name 'Prefer64bit') { $vsRequirements.Prefer64bit } else { $false }
  if ($local:Prefer64bit -and (Test-Path(Join-Path $local:BinFolder "amd64"))) {
    $global:_MSBuildExe = Join-Path $local:BinFolder "amd64\msbuild.exe"
  } else {
    $global:_MSBuildExe = Join-Path $local:BinFolder "msbuild.exe"
  }

  return $global:_MSBuildExe
}

function InitializeVisualStudioEnvironmentVariables([string] $vsInstallDir, [string] $vsMajorVersion) {
  $env:VSINSTALLDIR = $vsInstallDir
  Set-Item "env:VS$($vsMajorVersion)0COMNTOOLS" (Join-Path $vsInstallDir "Common7\Tools\")

  $vsSdkInstallDir = Join-Path $vsInstallDir "VSSDK\"
  if (Test-Path $vsSdkInstallDir) {
    Set-Item "env:VSSDK$($vsMajorVersion)0Install" $vsSdkInstallDir
    $env:VSSDKInstall = $vsSdkInstallDir
  }
}

function InstallXCopyMSBuild([string]$packageVersion) {
  return InitializeXCopyMSBuild $packageVersion -install $true
}

function InitializeXCopyMSBuild([string]$packageVersion, [bool]$install) {
  $packageName = 'RoslynTools.MSBuild'
  $packageDir = Join-Path $ToolsDir "msbuild\$packageVersion"
  $packagePath = Join-Path $packageDir "$packageName.$packageVersion.nupkg"

  if (!(Test-Path $packageDir)) {
    if (!$install) {
      return $null
    }

    Create-Directory $packageDir

    Write-Host "Downloading $packageName $packageVersion"
    $ProgressPreference = 'SilentlyContinue' # Don't display the console progress UI - it's a huge perf hit
    Retry({
      Invoke-WebRequest "https://pkgs.dev.azure.com/dnceng/public/_packaging/dotnet-eng/nuget/v3/flat2/$packageName/$packageVersion/$packageName.$packageVersion.nupkg" -OutFile $packagePath
    })

    Unzip $packagePath $packageDir
  }

  return Join-Path $packageDir 'tools'
}

#
# Locates Visual Studio instance that meets the minimal requirements specified by tools.vs object in global.json.
#
# The following properties of tools.vs are recognized:
#   "version": "{major}.{minor}"
#       Two part minimal VS version, e.g. "15.9", "16.0", etc.
#   "components": ["componentId1", "componentId2", ...]
#       Array of ids of workload components that must be available in the VS instance.
#       See e.g. https://docs.microsoft.com/en-us/visualstudio/install/workload-component-id-vs-enterprise?view=vs-2017
#
# Returns JSON describing the located VS instance (same format as returned by vswhere),
# or $null if no instance meeting the requirements is found on the machine.
#
function LocateVisualStudio([object]$vsRequirements = $null){
  if (-not (IsWindowsPlatform)) {
    throw "Cannot run vswhere on non-Windows platforms."
  }

  if (Get-Member -InputObject $GlobalJson.tools -Name 'vswhere') {
    $vswhereVersion = $GlobalJson.tools.vswhere
  } else {
    $vswhereVersion = '2.5.2'
  }

  $vsWhereDir = Join-Path $ToolsDir "vswhere\$vswhereVersion"
  $vsWhereExe = Join-Path $vsWhereDir 'vswhere.exe'

  if (!(Test-Path $vsWhereExe)) {
    Create-Directory $vsWhereDir
    Write-Host 'Downloading vswhere'
    Retry({
      Invoke-WebRequest "https://netcorenativeassets.blob.core.windows.net/resource-packages/external/windows/vswhere/$vswhereVersion/vswhere.exe" -OutFile $vswhereExe
    })
  }

  if (!$vsRequirements) { $vsRequirements = $GlobalJson.tools.vs }
  $args = @('-latest', '-format', 'json', '-requires', 'Microsoft.Component.MSBuild', '-products', '*')

  if (!$excludePrereleaseVS) {
    $args += '-prerelease'
  }

  if (Get-Member -InputObject $vsRequirements -Name 'version') {
    $args += '-version'
    $args += $vsRequirements.version
  }

  if (Get-Member -InputObject $vsRequirements -Name 'components') {
    foreach ($component in $vsRequirements.components) {
      $args += '-requires'
      $args += $component
    }
  }

  $vsInfo =& $vsWhereExe $args | ConvertFrom-Json

  if ($lastExitCode -ne 0) {
    return $null
  }

  # use first matching instance
  return $vsInfo[0]
}

function InitializeBuildTool() {
  if (Test-Path variable:global:_BuildTool) {
    # If the requested msbuild parameters do not match, clear the cached variables.
    if($global:_BuildTool.Contains('ExcludePrereleaseVS') -and $global:_BuildTool.ExcludePrereleaseVS -ne $excludePrereleaseVS) {
      Remove-Item variable:global:_BuildTool
      Remove-Item variable:global:_MSBuildExe
    } else {
      return $global:_BuildTool
    }
  }

  if (-not $msbuildEngine) {
    $msbuildEngine = GetDefaultMSBuildEngine
  }

  # Initialize dotnet cli if listed in 'tools'
  $dotnetRoot = $null
  if (Get-Member -InputObject $GlobalJson.tools -Name 'dotnet') {
    $dotnetRoot = InitializeDotNetCli -install:$restore
  }

  if ($msbuildEngine -eq 'dotnet') {
    if (!$dotnetRoot) {
      Write-PipelineTelemetryError -Category 'InitializeToolset' -Message "/global.json must specify 'tools.dotnet'."
      ExitWithExitCode 1
    }
    $dotnetPath = Join-Path $dotnetRoot (GetExecutableFileName 'dotnet')
    $buildTool = @{ Path = $dotnetPath; Command = 'msbuild'; Tool = 'dotnet'; Framework = 'net7.0' }
  } elseif ($msbuildEngine -eq "vs") {
    try {
      $msbuildPath = InitializeVisualStudioMSBuild -install:$restore
    } catch {
      Write-PipelineTelemetryError -Category 'InitializeToolset' -Message $_
      ExitWithExitCode 1
    }

    $buildTool = @{ Path = $msbuildPath; Command = ""; Tool = "vs"; Framework = "net472"; ExcludePrereleaseVS = $excludePrereleaseVS }
  } else {
    Write-PipelineTelemetryError -Category 'InitializeToolset' -Message "Unexpected value of -msbuildEngine: '$msbuildEngine'."
    ExitWithExitCode 1
  }

  return $global:_BuildTool = $buildTool
}

function GetDefaultMSBuildEngine() {
  # Presence of tools.vs indicates the repo needs to build using VS msbuild on Windows.
  if (Get-Member -InputObject $GlobalJson.tools -Name 'vs') {
    return 'vs'
  }

  if (Get-Member -InputObject $GlobalJson.tools -Name 'dotnet') {
    return 'dotnet'
  }

  Write-PipelineTelemetryError -Category 'InitializeToolset' -Message "-msbuildEngine must be specified, or /global.json must specify 'tools.dotnet' or 'tools.vs'."
  ExitWithExitCode 1
}

function GetNuGetPackageCachePath() {
  if ($env:NUGET_PACKAGES -eq $null) {
    # Use local cache on CI to ensure deterministic build.
    # Avoid using the http cache as workaround for https://github.com/NuGet/Home/issues/3116
    # use global cache in dev builds to avoid cost of downloading packages.
    # For directory normalization, see also: https://github.com/NuGet/Home/issues/7968
    if ($useGlobalNuGetCache) {
      $env:NUGET_PACKAGES = Join-Path $env:UserProfile '.nuget\packages\'
    } else {
      $env:NUGET_PACKAGES = Join-Path $RepoRoot '.packages\'
      $env:RESTORENOCACHE = $true
    }
  }

  return $env:NUGET_PACKAGES
}

# Returns a full path to an Arcade SDK task project file.
function GetSdkTaskProject([string]$taskName) {
  return Join-Path (Split-Path (InitializeToolset) -Parent) "SdkTasks\$taskName.proj"
}

function InitializeNativeTools() {
  if (-Not (Test-Path variable:DisableNativeToolsetInstalls) -And (Get-Member -InputObject $GlobalJson -Name "native-tools")) {
    $nativeArgs= @{}
    if ($ci) {
      $nativeArgs = @{
        InstallDirectory = "$ToolsDir"
      }
    }
<<<<<<< HEAD
    if (Test-Path variable:NativeToolsOnMachine) {
=======
    if ($env:NativeToolsOnMachine) {
>>>>>>> d53af5bf
      Write-Host "Variable NativeToolsOnMachine detected, enabling native tool path promotion..."
      $nativeArgs += @{ PathPromotion = $true }
    }
    & "$PSScriptRoot/init-tools-native.ps1" @nativeArgs
  }
}

function InitializeToolset() {
  if (Test-Path variable:global:_ToolsetBuildProj) {
    return $global:_ToolsetBuildProj
  }

  $nugetCache = GetNuGetPackageCachePath

  $toolsetVersion = $GlobalJson.'msbuild-sdks'.'Microsoft.DotNet.Arcade.Sdk'
  $toolsetLocationFile = Join-Path $ToolsetDir "$toolsetVersion.txt"

  if (Test-Path $toolsetLocationFile) {
    $path = Get-Content $toolsetLocationFile -TotalCount 1
    if (Test-Path $path) {
      return $global:_ToolsetBuildProj = $path
    }
  }

  if (-not $restore) {
    Write-PipelineTelemetryError -Category 'InitializeToolset' -Message "Toolset version $toolsetVersion has not been restored."
    ExitWithExitCode 1
  }

  $buildTool = InitializeBuildTool

  $proj = Join-Path $ToolsetDir 'restore.proj'
  $bl = if ($binaryLog) { '/bl:' + (Join-Path $LogDir 'ToolsetRestore.binlog') } else { '' }

  '<Project Sdk="Microsoft.DotNet.Arcade.Sdk"/>' | Set-Content $proj

  MSBuild-Core $proj $bl /t:__WriteToolsetLocation /clp:ErrorsOnly`;NoSummary /p:__ToolsetLocationOutputFile=$toolsetLocationFile

  $path = Get-Content $toolsetLocationFile -Encoding UTF8 -TotalCount 1
  if (!(Test-Path $path)) {
    throw "Invalid toolset path: $path"
  }

  return $global:_ToolsetBuildProj = $path
}

function ExitWithExitCode([int] $exitCode) {
  if ($ci -and $prepareMachine) {
    Stop-Processes
  }
  exit $exitCode
}

# Check if $LASTEXITCODE is a nonzero exit code (NZEC). If so, print a Azure Pipeline error for
# diagnostics, then exit the script with the $LASTEXITCODE.
function Exit-IfNZEC([string] $category = "General") {
  Write-Host "Exit code $LASTEXITCODE"
  if ($LASTEXITCODE -ne 0) {
    $message = "Last command failed with exit code $LASTEXITCODE."
    Write-PipelineTelemetryError -Force -Category $category -Message $message
    ExitWithExitCode $LASTEXITCODE
  }
}

function Stop-Processes() {
  Write-Host 'Killing running build processes...'
  foreach ($processName in $processesToStopOnExit) {
    Get-Process -Name $processName -ErrorAction SilentlyContinue | Stop-Process
  }
}

#
# Executes msbuild (or 'dotnet msbuild') with arguments passed to the function.
# The arguments are automatically quoted.
# Terminates the script if the build fails.
#
function MSBuild() {
  if ($pipelinesLog) {
    $buildTool = InitializeBuildTool

    if ($ci -and $buildTool.Tool -eq 'dotnet') {
      $env:NUGET_PLUGIN_HANDSHAKE_TIMEOUT_IN_SECONDS = 20
      $env:NUGET_PLUGIN_REQUEST_TIMEOUT_IN_SECONDS = 20
      Write-PipelineSetVariable -Name 'NUGET_PLUGIN_HANDSHAKE_TIMEOUT_IN_SECONDS' -Value '20'
      Write-PipelineSetVariable -Name 'NUGET_PLUGIN_REQUEST_TIMEOUT_IN_SECONDS' -Value '20'
    }

    Enable-Nuget-EnhancedRetry

    $toolsetBuildProject = InitializeToolset
    $basePath = Split-Path -parent $toolsetBuildProject
    $possiblePaths = @(
      # new scripts need to work with old packages, so we need to look for the old names/versions
      (Join-Path $basePath (Join-Path $buildTool.Framework 'Microsoft.DotNet.ArcadeLogging.dll')),
      (Join-Path $basePath (Join-Path $buildTool.Framework 'Microsoft.DotNet.Arcade.Sdk.dll')),
      (Join-Path $basePath (Join-Path netcoreapp2.1 'Microsoft.DotNet.ArcadeLogging.dll')),
      (Join-Path $basePath (Join-Path netcoreapp2.1 'Microsoft.DotNet.Arcade.Sdk.dll'))
      (Join-Path $basePath (Join-Path netcoreapp3.1 'Microsoft.DotNet.ArcadeLogging.dll')),
      (Join-Path $basePath (Join-Path netcoreapp3.1 'Microsoft.DotNet.Arcade.Sdk.dll'))
    )
    $selectedPath = $null
    foreach ($path in $possiblePaths) {
      if (Test-Path $path -PathType Leaf) {
        $selectedPath = $path
        break
      }
    }
    if (-not $selectedPath) {
      Write-PipelineTelemetryError -Category 'Build' -Message 'Unable to find arcade sdk logger assembly.'
      ExitWithExitCode 1
    }
    $args += "/logger:$selectedPath"
  }

  MSBuild-Core @args
}

#
# Executes msbuild (or 'dotnet msbuild') with arguments passed to the function.
# The arguments are automatically quoted.
# Terminates the script if the build fails.
#
function MSBuild-Core() {
  if ($ci) {
    if (!$binaryLog -and !$excludeCIBinarylog) {
      Write-PipelineTelemetryError -Category 'Build' -Message 'Binary log must be enabled in CI build, or explicitly opted-out from with the -excludeCIBinarylog switch.'
      ExitWithExitCode 1
    }

    if ($nodeReuse) {
      Write-PipelineTelemetryError -Category 'Build' -Message 'Node reuse must be disabled in CI build.'
      ExitWithExitCode 1
    }
  }

  Enable-Nuget-EnhancedRetry

  $buildTool = InitializeBuildTool

  $cmdArgs = "$($buildTool.Command) /m /nologo /clp:Summary /v:$verbosity /nr:$nodeReuse /p:ContinuousIntegrationBuild=$ci"

  if ($warnAsError) {
    $cmdArgs += ' /warnaserror /p:TreatWarningsAsErrors=true'
  }
  else {
    $cmdArgs += ' /p:TreatWarningsAsErrors=false'
  }

  foreach ($arg in $args) {
    if ($null -ne $arg -and $arg.Trim() -ne "") {
      if ($arg.EndsWith('\')) {
        $arg = $arg + "\"
      }
      $cmdArgs += " `"$arg`""
    }
  }

  $env:ARCADE_BUILD_TOOL_COMMAND = "$($buildTool.Path) $cmdArgs"

  $exitCode = Exec-Process $buildTool.Path $cmdArgs

  if ($exitCode -ne 0) {
    # We should not Write-PipelineTaskError here because that message shows up in the build summary
    # The build already logged an error, that's the reason it failed. Producing an error here only adds noise.
    Write-Host "Build failed with exit code $exitCode. Check errors above." -ForegroundColor Red

    $buildLog = GetMSBuildBinaryLogCommandLineArgument $args
    if ($null -ne $buildLog) {
      Write-Host "See log: $buildLog" -ForegroundColor DarkGray
    }

    if ($ci) {
      Write-PipelineSetResult -Result "Failed" -Message "msbuild execution failed."
      # Exiting with an exit code causes the azure pipelines task to log yet another "noise" error
      # The above Write-PipelineSetResult will cause the task to be marked as failure without adding yet another error
      ExitWithExitCode 0
    } else {
      ExitWithExitCode $exitCode
    }
  }
}

function GetMSBuildBinaryLogCommandLineArgument($arguments) {
  foreach ($argument in $arguments) {
    if ($argument -ne $null) {
      $arg = $argument.Trim()
      if ($arg.StartsWith('/bl:', "OrdinalIgnoreCase")) {
        return $arg.Substring('/bl:'.Length)
      }

      if ($arg.StartsWith('/binaryLogger:', 'OrdinalIgnoreCase')) {
        return $arg.Substring('/binaryLogger:'.Length)
      }
    }
  }

  return $null
}

function GetExecutableFileName($baseName) {
  if (IsWindowsPlatform) {
    return "$baseName.exe"
  }
  else {
    return $baseName
  }
}

function IsWindowsPlatform() {
  return [environment]::OSVersion.Platform -eq [PlatformID]::Win32NT
}

function Get-Darc($version) {
  $darcPath  = "$TempDir\darc\$(New-Guid)"
  if ($version -ne $null) {
    & $PSScriptRoot\darc-init.ps1 -toolpath $darcPath -darcVersion $version | Out-Host
  } else {
    & $PSScriptRoot\darc-init.ps1 -toolpath $darcPath | Out-Host
  }
  return "$darcPath\darc.exe"
}

. $PSScriptRoot\pipeline-logging-functions.ps1

$RepoRoot = Resolve-Path (Join-Path $PSScriptRoot '..\..\')
$EngRoot = Resolve-Path (Join-Path $PSScriptRoot '..')
$ArtifactsDir = Join-Path $RepoRoot 'artifacts'
$ToolsetDir = Join-Path $ArtifactsDir 'toolset'
$ToolsDir = Join-Path $RepoRoot '.tools'
$LogDir = Join-Path (Join-Path $ArtifactsDir 'log') $configuration
$TempDir = Join-Path (Join-Path $ArtifactsDir 'tmp') $configuration
$GlobalJson = Get-Content -Raw -Path (Join-Path $RepoRoot 'global.json') | ConvertFrom-Json
# true if global.json contains a "runtimes" section
$globalJsonHasRuntimes = if ($GlobalJson.tools.PSObject.Properties.Name -Match 'runtimes') { $true } else { $false }

Create-Directory $ToolsetDir
Create-Directory $TempDir
Create-Directory $LogDir

Write-PipelineSetVariable -Name 'Artifacts' -Value $ArtifactsDir
Write-PipelineSetVariable -Name 'Artifacts.Toolset' -Value $ToolsetDir
Write-PipelineSetVariable -Name 'Artifacts.Log' -Value $LogDir
Write-PipelineSetVariable -Name 'TEMP' -Value $TempDir
Write-PipelineSetVariable -Name 'TMP' -Value $TempDir

# Import custom tools configuration, if present in the repo.
# Note: Import in global scope so that the script set top-level variables without qualification.
if (!$disableConfigureToolsetImport) {
  $configureToolsetScript = Join-Path $EngRoot 'configure-toolset.ps1'
  if (Test-Path $configureToolsetScript) {
    . $configureToolsetScript
    if ((Test-Path variable:failOnConfigureToolsetError) -And $failOnConfigureToolsetError) {
      if ((Test-Path variable:LastExitCode) -And ($LastExitCode -ne 0)) {
        Write-PipelineTelemetryError -Category 'Build' -Message 'configure-toolset.ps1 returned a non-zero exit code'
        ExitWithExitCode $LastExitCode
      }
    }
  }
}

#
# If $ci flag is set, turn on (and log that we did) special environment variables for improved Nuget client retry logic.
#
function Enable-Nuget-EnhancedRetry() {
    if ($ci) {
      Write-Host "Setting NUGET enhanced retry environment variables"
      $env:NUGET_ENABLE_EXPERIMENTAL_HTTP_RETRY = 'true'
      $env:NUGET_EXPERIMENTAL_MAX_NETWORK_TRY_COUNT = 6
      $env:NUGET_EXPERIMENTAL_NETWORK_RETRY_DELAY_MILLISECONDS = 1000
      Write-PipelineSetVariable -Name 'NUGET_ENABLE_EXPERIMENTAL_HTTP_RETRY' -Value 'true'
      Write-PipelineSetVariable -Name 'NUGET_EXPERIMENTAL_MAX_NETWORK_TRY_COUNT' -Value '6'
      Write-PipelineSetVariable -Name 'NUGET_EXPERIMENTAL_NETWORK_RETRY_DELAY_MILLISECONDS' -Value '1000'
    }
}<|MERGE_RESOLUTION|>--- conflicted
+++ resolved
@@ -365,13 +365,8 @@
 
   # If the version of msbuild is going to be xcopied,
   # use this version. Version matches a package here:
-<<<<<<< HEAD
-  # https://dev.azure.com/dnceng/public/_packaging?_a=package&feed=dotnet-eng&package=RoslynTools.MSBuild&protocolType=NuGet&version=17.1.0&view=overview
-  $defaultXCopyMSBuildVersion = '17.1.0'
-=======
   # https://dev.azure.com/dnceng/public/_packaging?_a=package&feed=dotnet-eng&package=RoslynTools.MSBuild&protocolType=NuGet&version=17.2.1&view=overview
   $defaultXCopyMSBuildVersion = '17.2.1'
->>>>>>> d53af5bf
 
   if (!$vsRequirements) {
     if (Get-Member -InputObject $GlobalJson.tools -Name 'vs') {
@@ -647,11 +642,7 @@
         InstallDirectory = "$ToolsDir"
       }
     }
-<<<<<<< HEAD
-    if (Test-Path variable:NativeToolsOnMachine) {
-=======
     if ($env:NativeToolsOnMachine) {
->>>>>>> d53af5bf
       Write-Host "Variable NativeToolsOnMachine detected, enabling native tool path promotion..."
       $nativeArgs += @{ PathPromotion = $true }
     }
