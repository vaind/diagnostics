--- conflicted
+++ resolved
@@ -16,10 +16,6 @@
   },
   "msbuild-sdks": {
     "Microsoft.Build.NoTargets": "2.0.1",
-<<<<<<< HEAD
-    "Microsoft.DotNet.Arcade.Sdk": "7.0.0-beta.21474.2"
-=======
     "Microsoft.DotNet.Arcade.Sdk": "7.0.0-beta.21518.1"
->>>>>>> 956b81ec
   }
 }