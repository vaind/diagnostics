{
  "tools": {
<<<<<<< HEAD
    "dotnet": "8.0.100-alpha.1.23061.8",
=======
    "dotnet": "7.0.101",
>>>>>>> 949c4e4c
    "runtimes": {
      "dotnet/x64": [
        "$(MicrosoftNETCoreApp60Version)",
        "$(VSRedistCommonNetCoreSharedFrameworkx6470Version)"
      ],
      "dotnet/x86": [
        "$(MicrosoftNETCoreApp60Version)",
        "$(VSRedistCommonNetCoreSharedFrameworkx6470Version)"
      ],
      "dotnet/arm64": [
        "$(MicrosoftNETCoreApp60Version)",
        "$(VSRedistCommonNetCoreSharedFrameworkx6470Version)"
      ]
    }
  },
  "msbuild-sdks": {
    "Microsoft.Build.NoTargets": "3.5.0",
    "Microsoft.DotNet.Arcade.Sdk": "8.0.0-beta.23063.7"
  }
}<|MERGE_RESOLUTION|>--- conflicted
+++ resolved
@@ -1,10 +1,6 @@
 {
   "tools": {
-<<<<<<< HEAD
     "dotnet": "8.0.100-alpha.1.23061.8",
-=======
-    "dotnet": "7.0.101",
->>>>>>> 949c4e4c
     "runtimes": {
       "dotnet/x64": [
         "$(MicrosoftNETCoreApp60Version)",
