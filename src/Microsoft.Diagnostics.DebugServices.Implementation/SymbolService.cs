--- conflicted
+++ resolved
@@ -701,12 +701,8 @@
                 return null;
             }
 
-<<<<<<< HEAD
-            SymbolStoreKey fileKey = ELFFileKeyGenerator.GetKeys(flags, module.FileName, module.BuildId.ToArray(), symbolFile: false, module.GetSymbolFileName()).SingleOrDefault();
-=======
             string symbolFileName = (flags & KeyTypeFlags.SymbolKey) != 0 ? module.GetSymbolFileName() : null;
             SymbolStoreKey fileKey = ELFFileKeyGenerator.GetKeys(flags, module.FileName, module.BuildId.ToArray(), symbolFile: false, symbolFileName).SingleOrDefault();
->>>>>>> d53af5bf
             if (fileKey is null)
             {
                 Trace.TraceWarning($"DownloadELF: no index generated for module {module.FileName} ");
@@ -921,29 +917,18 @@
         public override string ToString()
         {
             StringBuilder sb = new StringBuilder();
-<<<<<<< HEAD
-=======
             
             sb.AppendLine("Current symbol store settings:");
             
->>>>>>> d53af5bf
             ForEachSymbolStore<Microsoft.SymbolStore.SymbolStores.SymbolStore>((symbolStore) =>
             {
                 if (symbolStore is HttpSymbolStore httpSymbolStore)
                 {
-<<<<<<< HEAD
-                    sb.AppendLine($"{httpSymbolStore} Timeout: {httpSymbolStore.Timeout.Minutes} RetryCount: {httpSymbolStore.RetryCount}");
+                    sb.AppendLine($"-> {httpSymbolStore} Timeout: {httpSymbolStore.Timeout.Minutes} RetryCount: {httpSymbolStore.RetryCount}");
                 }
                 else
                 {
-                    sb.AppendLine(symbolStore.ToString());
-=======
-                    sb.AppendLine($"-> {httpSymbolStore} Timeout: {httpSymbolStore.Timeout.Minutes} RetryCount: {httpSymbolStore.RetryCount}");
-                }
-                else
-                {
                     sb.AppendLine($"-> {symbolStore.ToString()}");
->>>>>>> d53af5bf
                 }
             });
             return sb.ToString();
