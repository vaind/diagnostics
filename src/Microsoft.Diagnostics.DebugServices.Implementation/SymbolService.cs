// Licensed to the .NET Foundation under one or more agreements.
// The .NET Foundation licenses this file to you under the MIT license.
// See the LICENSE file in the project root for more information.

using Microsoft.FileFormats;
using Microsoft.SymbolStore;
using Microsoft.SymbolStore.KeyGenerators;
using Microsoft.SymbolStore.SymbolStores;
using SOS;
using System;
using System.Collections.Generic;
using System.Collections.Immutable;
using System.Diagnostics;
using System.IO;
using System.Linq;
using System.Reflection.PortableExecutable;
using System.Runtime.InteropServices;
using System.Text;
using System.Threading;

namespace Microsoft.Diagnostics.DebugServices.Implementation
{
    /// <summary>
    /// Symbol services to configure symbol servers, caches and directory search
    /// </summary>
    public class SymbolService : ISymbolService
    {
        /// <summary>
        /// Symbol server URLs
        /// </summary>
<<<<<<< HEAD
        public const string MsdlSymbolServer = "http://msdl.microsoft.com/download/symbols/";
        public const string SymwebSymbolServer = "http://symweb.corp.microsoft.com/";
=======
        public const string MsdlSymbolServer = "https://msdl.microsoft.com/download/symbols/";
        public const string SymwebSymbolServer = "https://symweb.corp.microsoft.com/";
>>>>>>> 956b81ec

        private readonly IHost _host;
        private string _defaultSymbolCache;
        private Microsoft.SymbolStore.SymbolStores.SymbolStore _symbolStore = null;

        public SymbolService(IHost host)
        {
            _host = host;
            OnChangeEvent = new ServiceEvent();
        }

        /// <summary>
        /// Invoked when anything changes in the symbol service (adding servers, caches, or directories, clearing store, etc.)
        /// </summary>
        public IServiceEvent OnChangeEvent { get; }

        /// <summary>
        /// Returns true if symbol download has been enabled.
        /// </summary>
        public bool IsSymbolStoreEnabled => _symbolStore != null;

        /// <summary>
        /// The default symbol cache path:
        /// 
        /// * dbgeng on Windows uses the dbgeng symbol cache path: %PROGRAMDATA%\dbg\sym
        /// * dotnet-dump on Windows uses the VS symbol cache path: %TEMPDIR%\SymbolCache
        /// * dotnet-dump/lldb on Linux/MacOS uses: $HOME/.dotnet/symbolcache
        /// </summary>
        public string DefaultSymbolCache
        {
            get
            {
                if (_defaultSymbolCache == null)
                {
                    if (RuntimeInformation.IsOSPlatform(OSPlatform.Windows))
                    {
                        _defaultSymbolCache = _host.HostType switch
                        {
                            HostType.DbgEng => Path.Combine(Environment.GetEnvironmentVariable("PROGRAMDATA"), "dbg", "sym"),
                            HostType.DotnetDump => Path.Combine(Path.GetTempPath(), "SymbolCache"),
                            _ => throw new NotSupportedException($"Host type not supported {_host.HostType}"),
                        };
                    }
                    else
                    {
                        _defaultSymbolCache = Path.Combine(Environment.GetEnvironmentVariable("HOME"), ".dotnet", "symbolcache");
                    }
                }
                return _defaultSymbolCache;
            }
            set 
            {
                _defaultSymbolCache = value;
            }
        }

        /// <summary>
        /// Parses the Windows debugger symbol path (srv*, cache*, etc.).
        /// </summary>
        /// <param name="symbolPath">Windows symbol path</param>
        /// <returns>if false, error parsing symbol path</returns>
        public bool ParseSymbolPath(string symbolPath)
        {
            string[] paths = symbolPath.Split(new char[] { ';' }, StringSplitOptions.RemoveEmptyEntries);

            foreach (string path in paths.Reverse())
            {
                string[] parts = path.Split(new char[] { '*' }, StringSplitOptions.None);
                if (parts.Length > 0)
                {
                    List<string> symbolCachePaths = new();
                    string symbolDirectoryPath = null;
                    string symbolServerPath = null;

                    void ParseServer(int start)
                    {
                        symbolServerPath = MsdlSymbolServer;
                        for (int i = start; i < parts.Length; i++)
                        {
                            if (string.IsNullOrEmpty(parts[i]))
                            {
                                // srv** means use default cache
                                if (i != (parts.Length - 1))
                                {
                                    symbolCachePaths.Add(DefaultSymbolCache);
                                }
                            }
                            else if (i < (parts.Length - 1))
                            {
                                symbolCachePaths.Add(parts[i]);
                            }
                            else
                            {
                                symbolServerPath = parts[i];
                            }
                        }
                    }

                    switch (parts[0].ToLowerInvariant())
                    {
                        case "symsrv":
                            if (parts.Length <= 2)
                            {
                                return false;
                            }
                            // ignore symsrv.dll or other server dlls in parts[2]
                            ParseServer(2);
                            break;

                        case "srv":
                            if (parts.Length <= 1)
                            {
                                return false;
                            }
                            ParseServer(1);
                            break;

                        case "cache":
                            if (parts.Length <= 1)
                            {
                                return false;
                            }
                            else
                            {
                                for (int i = 1; i < parts.Length; i++)
                                {
                                    if (string.IsNullOrEmpty(parts[i]))
                                    {
                                        if (i == 1)
                                        {
                                            symbolCachePaths.Add(DefaultSymbolCache);
                                        }
                                    }
                                    else 
                                    {
                                        symbolCachePaths.Add(parts[i]);
                                    }
                                }
                            }
                            break;

                        default:
                            // Directory path search
                            if (parts.Length != 1)
                            {
                                return false;
                            }
                            symbolDirectoryPath = parts[0];
                            break;
                    }
                    if (symbolServerPath != null)
                    {
                        if (!AddSymbolServer(msdl: false, symweb: false, symbolServerPath.Trim(), authToken: null, timeoutInMinutes: 0))
                        {
                            return false;
                        }
                    }
                    foreach (string symbolCachePath in symbolCachePaths.Reverse<string>())
                    {
                        AddCachePath(symbolCachePath.Trim());
                    }
                    if (symbolDirectoryPath != null)
                    {
                        AddDirectoryPath(symbolDirectoryPath.Trim());
                    }
                }
            }

            return true;
        }

        /// <summary>
        /// Add symbol server to search path.
        /// </summary>
        /// <param name="msdl">if true, use the public Microsoft server</param>
        /// <param name="symweb">if true, use symweb internal server and protocol (file.ptr)</param>
        /// <param name="symbolServerPath">symbol server url (optional)</param>
        /// <param name="authToken"></param>
        /// <param name="timeoutInMinutes">symbol server timeout in minutes (optional)</param>
        /// <returns>if false, failure</returns>
        public bool AddSymbolServer(
            bool msdl,
            bool symweb,
            string symbolServerPath,
            string authToken,
            int timeoutInMinutes)
        {
            bool internalServer = false;

            // Add symbol server URL if exists
            if (symbolServerPath == null)
            {
                if (msdl)
                {
                    symbolServerPath = MsdlSymbolServer;
                }
                else if (symweb)
                {
                    symbolServerPath = SymwebSymbolServer;
                    internalServer = true;
                }
            }
            else
            {
                // Use the internal symbol store for symweb
                internalServer = symbolServerPath.Contains("symweb");
            }

            // Return error if symbol server path is null and msdl and symweb are false.
            if (symbolServerPath == null)
            {
                return false;
            }

            // Validate symbol server path
            if (!Uri.TryCreate(symbolServerPath.TrimEnd('/') + '/', UriKind.Absolute, out Uri uri))
            {
                return false;
            }

            // Add a cache symbol store if file or UNC path
            if (uri.IsFile || uri.IsUnc)
            {
                AddCachePath(symbolServerPath);
            }
            else
            {
                Microsoft.SymbolStore.SymbolStores.SymbolStore store = _symbolStore;
                if (!IsDuplicateSymbolStore<HttpSymbolStore>(store, (httpSymbolStore) => uri.Equals(httpSymbolStore.Uri)))
                {
                    // Create http symbol server store
                    HttpSymbolStore httpSymbolStore;
                    if (internalServer)
                    {
                        httpSymbolStore = new SymwebHttpSymbolStore(Tracer.Instance, store, uri);
                    }
                    else
                    {
                        httpSymbolStore = new HttpSymbolStore(Tracer.Instance, store, uri, personalAccessToken: authToken);
                    }
                    if (timeoutInMinutes != 0)
                    {
                        httpSymbolStore.Timeout = TimeSpan.FromMinutes(timeoutInMinutes);
                    }
                    SetSymbolStore(httpSymbolStore);
                }
            }

            return true;
        }

        /// <summary>
        /// Add cache path to symbol search path
        /// </summary>
        /// <param name="symbolCachePath">symbol cache directory path (optional)</param>
        public void AddCachePath(string symbolCachePath)
        {
            if (symbolCachePath == null) throw new ArgumentNullException(nameof(symbolCachePath));

            Microsoft.SymbolStore.SymbolStores.SymbolStore store = _symbolStore;
            symbolCachePath = Path.GetFullPath(symbolCachePath);

            // Check only the first symbol store for duplication. The same cache directory can be
            // added more than once but just not more than once in a row.
            if (!(store is CacheSymbolStore cacheSymbolStore && IsPathEqual(symbolCachePath, cacheSymbolStore.CacheDirectory)))
            {
                SetSymbolStore(new CacheSymbolStore(Tracer.Instance, store, symbolCachePath));
            }
        }

        /// <summary>
        /// Add directory path to symbol search path
        /// </summary>
        /// <param name="symbolDirectoryPath">symbol directory path to search (optional)</param>
        public void AddDirectoryPath(string symbolDirectoryPath)
        {
            if (symbolDirectoryPath == null) throw new ArgumentNullException(nameof(symbolDirectoryPath));

            Microsoft.SymbolStore.SymbolStores.SymbolStore store = _symbolStore;
            symbolDirectoryPath = Path.GetFullPath(symbolDirectoryPath);

            if (!IsDuplicateSymbolStore<DirectorySymbolStore>(store, (directorySymbolStore) => IsPathEqual(symbolDirectoryPath, directorySymbolStore.Directory)))
            {
                SetSymbolStore(new DirectorySymbolStore(Tracer.Instance, store, symbolDirectoryPath));
            }
        }

        /// <summary>
        /// This function disables any symbol downloading support.
        /// </summary>
        public void DisableSymbolStore()
        {
            SetSymbolStore(null);
        }

        /// <summary>
        /// Download a file from the symbol stores/server.
        /// </summary>
        /// <param name="key">index of the file to download</param>
        /// <returns>path to the downloaded file either in the cache or in the temp directory or null if error</returns>
        public string DownloadFile(SymbolStoreKey key)
        {
            string downloadFilePath = null;

            if (IsSymbolStoreEnabled)
            {
                using SymbolStoreFile file = GetSymbolStoreFile(key);
                if (file != null)
                {
                    try
                    {
                        downloadFilePath = file.FileName;

                        // Make sure the stream is at the beginning of the module
                        file.Stream.Position = 0;

                        // If the downloaded doesn't already exists on disk in the cache, then write it to a temporary location.
                        if (!File.Exists(downloadFilePath))
                        {
                            downloadFilePath = Path.Combine(Path.GetTempPath(), Path.GetRandomFileName() + "-" + Path.GetFileName(key.FullPathName));
                            using (Stream destinationStream = File.OpenWrite(downloadFilePath))
                            {
                                file.Stream.CopyTo(destinationStream);
                            }
                            Trace.WriteLine($"Downloaded symbol file {key.FullPathName}");
                        }
                    }
                    catch (Exception ex) when (ex is UnauthorizedAccessException || ex is DirectoryNotFoundException)
                    {
                        Trace.TraceError("{0}: {1}", file.FileName, ex.Message);
                        downloadFilePath = null;
                    }
                }
            }
            return downloadFilePath;
        }

        /// <summary>
        /// Attempts to download/retrieve from cache the key.
        /// </summary>
        /// <param name="key">index of the file to retrieve</param>
        /// <returns>stream or null</returns>
        public SymbolStoreFile GetSymbolStoreFile(SymbolStoreKey key)
        {
            if (IsSymbolStoreEnabled)
            {
                try
                {
                    return _symbolStore.GetFile(key, CancellationToken.None).GetAwaiter().GetResult();
                }
                catch (Exception ex) when (ex is UnauthorizedAccessException || ex is BadImageFormatException || ex is IOException)
                {
                    Trace.TraceError("Exception: {0}", ex.ToString());
                }
            }
            return null;
        }

        /// <summary>
        /// Returns the metadata for the assembly
        /// </summary>
        /// <param name="imagePath">file name and path to module</param>
        /// <param name="imageTimestamp">module timestamp</param>
        /// <param name="imageSize">size of PE image</param>
        /// <returns>metadata</returns>
        public ImmutableArray<byte> GetMetadata(string imagePath, uint imageTimestamp, uint imageSize)
        {
            try
            {
                Stream peStream = null;
                if (imagePath != null && File.Exists(imagePath))
                {
                    peStream = TryOpenFile(imagePath);
                }
                else if (IsSymbolStoreEnabled)
                {
                    SymbolStoreKey key = PEFileKeyGenerator.GetKey(imagePath, imageTimestamp, imageSize);
                    peStream = GetSymbolStoreFile(key)?.Stream;
                }
                if (peStream != null)
                {
                    using var peReader = new PEReader(peStream, PEStreamOptions.Default);
                    if (peReader.HasMetadata)
                    {
                        PEMemoryBlock metadataInfo = peReader.GetMetadata();
                        return metadataInfo.GetContent();
                    }
                }
            }
            catch (Exception ex) when 
                (ex is UnauthorizedAccessException || 
                 ex is BadImageFormatException || 
                 ex is InvalidVirtualAddressException || 
                 ex is IOException)
            {
                Trace.TraceError($"GetMetaData: {ex.Message}");
            }
            return ImmutableArray<byte>.Empty;
        }

        /// <summary>
        /// Displays the symbol server and cache configuration
        /// </summary>
        public override string ToString()
        {
            StringBuilder sb = new StringBuilder();
            Microsoft.SymbolStore.SymbolStores.SymbolStore symbolStore = _symbolStore;
            while (symbolStore != null)
            {
                sb.AppendLine(symbolStore.ToString());
                symbolStore = symbolStore.BackingStore;
            }
            return sb.ToString();
        }

        /// <summary>
        /// Sets a new store store head.
        /// </summary>
        /// <param name="store">symbol store (server, cache, directory, etc.)</param>
        private void SetSymbolStore(Microsoft.SymbolStore.SymbolStores.SymbolStore store)
        {
            if (store != _symbolStore)
            {
                OnChangeEvent.Fire();
                _symbolStore = store;
            }
        }

        private bool IsDuplicateSymbolStore<T>(Microsoft.SymbolStore.SymbolStores.SymbolStore symbolStore, Func<T, bool> match) 
            where T : Microsoft.SymbolStore.SymbolStores.SymbolStore
        {
            while (symbolStore != null)
            {
                if (symbolStore is T store)
                {
                    // TODO: replace this by adding an Equal override to the symbol stores
                    if (match(store))
                    {
                        return true;
                    }
                }
                symbolStore = symbolStore.BackingStore;
            }
            return false;
        }

        /// <summary>
        /// Compares two file paths using OS specific casing.
        /// </summary>
        private static bool IsPathEqual(string path1, string path2)
        {
            if (RuntimeInformation.IsOSPlatform(OSPlatform.Windows)) 
            {
                return StringComparer.OrdinalIgnoreCase.Equals(path1, path2);
            }
            else 
            {
                return string.Equals(path1, path2);
            }
        }

        /// <summary>
        /// Attempt to open a file stream.
        /// </summary>
        /// <param name="path">file path</param>
        /// <returns>stream or null if doesn't exist or error</returns>
        private Stream TryOpenFile(string path)
        {
            if (File.Exists(path))
            {
                try
                {
                    return File.OpenRead(path);
                }
                catch (Exception ex) when (ex is UnauthorizedAccessException || ex is NotSupportedException || ex is IOException)
                {
                    Trace.TraceError($"TryOpenFile: {ex.Message}");
                }
            }
            return null;
        }
    }
}<|MERGE_RESOLUTION|>--- conflicted
+++ resolved
@@ -28,13 +28,8 @@
         /// <summary>
         /// Symbol server URLs
         /// </summary>
-<<<<<<< HEAD
-        public const string MsdlSymbolServer = "http://msdl.microsoft.com/download/symbols/";
-        public const string SymwebSymbolServer = "http://symweb.corp.microsoft.com/";
-=======
         public const string MsdlSymbolServer = "https://msdl.microsoft.com/download/symbols/";
         public const string SymwebSymbolServer = "https://symweb.corp.microsoft.com/";
->>>>>>> 956b81ec
 
         private readonly IHost _host;
         private string _defaultSymbolCache;
