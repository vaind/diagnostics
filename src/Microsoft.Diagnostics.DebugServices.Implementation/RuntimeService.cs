--- conflicted
+++ resolved
@@ -71,162 +71,6 @@
 
         #endregion
 
-<<<<<<< HEAD
-        #region IDataReader
-
-        string IDataReader.DisplayName => "";
-
-        bool IDataReader.IsThreadSafe => false;
-
-        OSPlatform IDataReader.TargetPlatform => _target.OperatingSystem;
-
-        Microsoft.Diagnostics.Runtime.Architecture IDataReader.Architecture
-        {
-            get
-            {
-                return _target.Architecture switch
-                {
-                    Architecture.X64 => Microsoft.Diagnostics.Runtime.Architecture.Amd64,
-                    Architecture.X86 => Microsoft.Diagnostics.Runtime.Architecture.X86,
-                    Architecture.Arm => Microsoft.Diagnostics.Runtime.Architecture.Arm,
-                    Architecture.Arm64 => Microsoft.Diagnostics.Runtime.Architecture.Arm64,
-                    _ => throw new PlatformNotSupportedException($"{_target.Architecture}"),
-                };
-            }
-        }
-
-        int IDataReader.ProcessId => unchecked((int)_target.ProcessId.GetValueOrDefault());
-
-        IEnumerable<ModuleInfo> IDataReader.EnumerateModules() =>
-            ModuleService.EnumerateModules().Select((module) => CreateModuleInfo(module)).ToList();
-
-        private ModuleInfo CreateModuleInfo(IModule module) =>
-            new ModuleInfo(
-                this,
-                module.ImageBase,
-                module.FileName,
-                isVirtual: true,
-                unchecked((int)module.IndexFileSize.GetValueOrDefault(0)),
-                unchecked((int)module.IndexTimeStamp.GetValueOrDefault(0)),
-                new ImmutableArray<byte>());
-
-        ImmutableArray<byte> IDataReader.GetBuildId(ulong baseAddress)
-        {
-            try
-            {
-                return ModuleService.GetModuleFromBaseAddress(baseAddress).BuildId;
-            }
-            catch (DiagnosticsException ex)
-            {
-                Trace.TraceError($"GetBuildId: {baseAddress:X16} exception {ex.Message}");
-            }
-            return ImmutableArray<byte>.Empty;
-        }
-
-        bool IDataReader.GetVersionInfo(ulong baseAddress, out Microsoft.Diagnostics.Runtime.VersionInfo version)
-        {
-            try
-            {
-                VersionData versionData = ModuleService.GetModuleFromBaseAddress(baseAddress).GetVersionData();
-                if (versionData is not null)
-                {
-                    version = versionData.ToVersionInfo();
-                    return true;
-                }
-            }
-            catch (DiagnosticsException ex)
-            {
-                Trace.TraceError($"GetVersionInfo: {baseAddress:X16} exception {ex.Message}");
-            }
-            version = default;
-            return false;
-        }
-
-        bool IDataReader.GetThreadContext(uint threadId, uint contextFlags, Span<byte> context)
-        {
-            try
-            {
-                byte[] registerContext = ThreadService.GetThreadFromId(threadId).GetThreadContext();
-                context = new Span<byte>(registerContext);
-                return true;
-            }
-            catch (DiagnosticsException ex)
-            {
-                Trace.TraceError($"GetThreadContext: {threadId} exception {ex.Message}");
-            }
-            return false;
-        }
-
-        void IDataReader.FlushCachedData()
-        {
-        }
-
-        #endregion
-
-        #region IMemoryReader
-
-        int IMemoryReader.PointerSize => MemoryService.PointerSize;
-
-        int IMemoryReader.Read(ulong address, Span<byte> buffer)
-        {
-            MemoryService.ReadMemory(address, buffer, out int bytesRead);
-            return bytesRead;
-        }
-
-        bool IMemoryReader.Read<T>(ulong address, out T value)
-        {
-            Span<byte> buffer = stackalloc byte[Marshal.SizeOf<T>()];
-            if (((IMemoryReader)this).Read(address, buffer) == buffer.Length)
-            {
-                value = Unsafe.As<byte, T>(ref MemoryMarshal.GetReference(buffer));
-                return true;
-            }
-            value = default;
-            return false;
-        }
-
-        T IMemoryReader.Read<T>(ulong address)
-        {
-            ((IMemoryReader)this).Read(address, out T result);
-            return result;
-        }
-
-        bool IMemoryReader.ReadPointer(ulong address, out ulong value)
-        {
-            return MemoryService.ReadPointer(address, out value);
-        }
-
-        ulong IMemoryReader.ReadPointer(ulong address)
-        {
-            MemoryService.ReadPointer(address, out ulong value);
-            return value;
-        }
-
-        #endregion
-
-        #region IExportReader
-
-        bool IExportReader.TryGetSymbolAddress(ulong baseAddress, string name, out ulong offset)
-        {
-            try
-            {
-                IExportSymbols exportSymbols = ModuleService.GetModuleFromBaseAddress(baseAddress).Services.GetService<IExportSymbols>();
-                if (exportSymbols is not null)
-                {
-                    return exportSymbols.TryGetSymbolAddress(name, out offset);
-                }
-            }
-            catch (DiagnosticsException)
-            {
-            }
-            offset = 0;
-            return false;
-        }
-
-        #endregion
-
-=======
->>>>>>> d53af5bf
         private IRuntime CurrentRuntime => ContextService.Services.GetService<IRuntime>();
 
         private IContextService ContextService => _contextService ??= _target.Services.GetService<IContextService>();
