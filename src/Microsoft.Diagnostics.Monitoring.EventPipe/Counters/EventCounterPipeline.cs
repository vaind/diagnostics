--- conflicted
+++ resolved
@@ -24,11 +24,7 @@
 
             if (settings.CounterGroups.Length > 0)
             {
-<<<<<<< HEAD
-                _filter = new CounterFilter(CounterIntervalSeconds);
-=======
                 _filter = new CounterFilter(Settings.CounterIntervalSeconds);
->>>>>>> 956b81ec
                 foreach (var counterGroup in settings.CounterGroups)
                 {
                     _filter.AddFilter(counterGroup.ProviderName, counterGroup.CounterNames);
@@ -36,11 +32,7 @@
             }
             else
             {
-<<<<<<< HEAD
-                _filter = CounterFilter.AllCounters(CounterIntervalSeconds);
-=======
                 _filter = CounterFilter.AllCounters(Settings.CounterIntervalSeconds);
->>>>>>> 956b81ec
             }
         }
 
