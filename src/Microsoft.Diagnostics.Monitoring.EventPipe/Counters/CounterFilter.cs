// Licensed to the .NET Foundation under one or more agreements.
// The .NET Foundation licenses this file to you under the MIT license.
// See the LICENSE file in the project root for more information.

using System;
using System.Collections.Generic;
using System.Linq;

namespace Microsoft.Diagnostics.Monitoring.EventPipe
{
    internal sealed class CounterFilter
    {
        private Dictionary<string, List<string>> _enabledCounters;
        private int _intervalMilliseconds;

<<<<<<< HEAD
        public static CounterFilter AllCounters(int counterIntervalSeconds)
            => new CounterFilter(counterIntervalSeconds);

        public CounterFilter(int intervalSeconds)
        {
            //Provider names are not case sensitive, but counter names are.
            _enabledCounters = new Dictionary<string, List<string>>(StringComparer.OrdinalIgnoreCase);
            _intervalMilliseconds = intervalSeconds * 1000;
=======
        public static CounterFilter AllCounters(float counterIntervalSeconds)
            => new CounterFilter(counterIntervalSeconds);

        public CounterFilter(float intervalSeconds)
        {
            //Provider names are not case sensitive, but counter names are.
            _enabledCounters = new Dictionary<string, List<string>>(StringComparer.OrdinalIgnoreCase);

            //The Series payload of the counter which we use for filtering
            _intervalMilliseconds = (int)(intervalSeconds * 1000);
>>>>>>> 956b81ec
        }

        // Called when we want to enable all counters under a provider name.
        public void AddFilter(string providerName)
        {
            AddFilter(providerName, Array.Empty<string>());
        }

        public void AddFilter(string providerName, string[] counters)
        {
            _enabledCounters[providerName] = new List<string>(counters ?? Array.Empty<string>());
        }

        public IEnumerable<string> GetProviders() => _enabledCounters.Keys;

<<<<<<< HEAD
        public bool IsIncluded(string providerName, string counterName, int interval)
        {
            if (_intervalMilliseconds != interval)
=======
        public bool IsIncluded(string providerName, string counterName, int intervalMilliseconds)
        {
            if (_intervalMilliseconds != intervalMilliseconds)
>>>>>>> 956b81ec
            {
                return false;
            }
            if (_enabledCounters.Count == 0)
            {
                return true;
            }
            if (_enabledCounters.TryGetValue(providerName, out List<string> enabledCounters))
            {
                return enabledCounters.Count == 0 || enabledCounters.Contains(counterName, StringComparer.Ordinal);
            }
            return false;
        }
    }
}<|MERGE_RESOLUTION|>--- conflicted
+++ resolved
@@ -13,16 +13,6 @@
         private Dictionary<string, List<string>> _enabledCounters;
         private int _intervalMilliseconds;
 
-<<<<<<< HEAD
-        public static CounterFilter AllCounters(int counterIntervalSeconds)
-            => new CounterFilter(counterIntervalSeconds);
-
-        public CounterFilter(int intervalSeconds)
-        {
-            //Provider names are not case sensitive, but counter names are.
-            _enabledCounters = new Dictionary<string, List<string>>(StringComparer.OrdinalIgnoreCase);
-            _intervalMilliseconds = intervalSeconds * 1000;
-=======
         public static CounterFilter AllCounters(float counterIntervalSeconds)
             => new CounterFilter(counterIntervalSeconds);
 
@@ -33,7 +23,6 @@
 
             //The Series payload of the counter which we use for filtering
             _intervalMilliseconds = (int)(intervalSeconds * 1000);
->>>>>>> 956b81ec
         }
 
         // Called when we want to enable all counters under a provider name.
@@ -49,15 +38,9 @@
 
         public IEnumerable<string> GetProviders() => _enabledCounters.Keys;
 
-<<<<<<< HEAD
-        public bool IsIncluded(string providerName, string counterName, int interval)
-        {
-            if (_intervalMilliseconds != interval)
-=======
         public bool IsIncluded(string providerName, string counterName, int intervalMilliseconds)
         {
             if (_intervalMilliseconds != intervalMilliseconds)
->>>>>>> 956b81ec
             {
                 return false;
             }
