--- conflicted
+++ resolved
@@ -2,11 +2,7 @@
 // The .NET Foundation licenses this file to you under the MIT license.
 // See the LICENSE file in the project root for more information.
 
-<<<<<<< HEAD
-using Microsoft.Diagnostics.NETCore.Client;
-=======
 using Microsoft.Tools.Common;
->>>>>>> 84cd20eb
 using System;
 using System.CommandLine;
 using System.CommandLine.Builder;
