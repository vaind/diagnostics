--- conflicted
+++ resolved
@@ -77,10 +77,6 @@
                 else if (RuntimeInformation.IsOSPlatform(OSPlatform.Linux))
                 {
                     var client = new DiagnosticsClient(processId);
-<<<<<<< HEAD
-                    DumpType dumpType = type == DumpTypeOption.Heap ? DumpType.WithHeap : DumpType.Normal;
-
-=======
 
                     DumpType dumpType = DumpType.Normal;
                     switch (type)
@@ -96,7 +92,6 @@
                             break;
                     }
 
->>>>>>> 84cd20eb
                     // Send the command to the runtime to initiate the core dump
                     client.WriteDump(dumpType, output, diag);
                 }
