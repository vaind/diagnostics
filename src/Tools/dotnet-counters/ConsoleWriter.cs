--- conflicted
+++ resolved
@@ -139,8 +139,6 @@
                 else
                 {
                     // If it's from an unknown provider, just append it at the end.
-<<<<<<< HEAD
-=======
                     if (!unknownProvidersRowNum.ContainsKey(providerName))
                     {
                         unknownProvidersRowNum[providerName] = maxRow + 1;
@@ -149,7 +147,6 @@
                         maxRow += 1;
                     }
 
->>>>>>> c661e746
                     string displayName = payload.GetDisplay();
                     if (string.IsNullOrEmpty(displayName))
                     {
