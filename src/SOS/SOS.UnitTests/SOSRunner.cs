--- conflicted
+++ resolved
@@ -67,10 +67,6 @@
     public class TestInformation
     {
         private string _testName;
-<<<<<<< HEAD
-        private bool _testCrashReport = true;
-        private DumpGenerator _dumpGenerator = DumpGenerator.CreateDump; 
-=======
         private bool _testLive = true;
         private bool _testDump = true;
         private bool _testCrashReport = true;
@@ -78,7 +74,6 @@
         private DumpType _dumpType = DumpType.Heap;
         private string _debuggeeDumpOutputRootDir;
         private string _debuggeeDumpInputRootDir;
->>>>>>> 956b81ec
 
         public TestConfiguration TestConfiguration { get; set; }
 
@@ -116,13 +111,6 @@
 
         public DumpGenerator DumpGenerator
         {
-<<<<<<< HEAD
-            get {
-                DumpGenerator dumpGeneration = _dumpGenerator;
-                if (dumpGeneration == DumpGenerator.CreateDump)
-                {
-                    if (!TestConfiguration.CreateDumpExists || TestConfiguration.GenerateDumpWithLLDB() || TestConfiguration.GenerateDumpWithGDB())
-=======
             get 
             {
                 DumpGenerator dumpGeneration = _dumpGenerator;
@@ -132,7 +120,6 @@
                         TestConfiguration.PublishSingleFile || 
                         TestConfiguration.GenerateDumpWithLLDB() || 
                         TestConfiguration.GenerateDumpWithGDB())
->>>>>>> 956b81ec
                     {
                         dumpGeneration = DumpGenerator.NativeDebugger;
                     }
@@ -165,8 +152,6 @@
             set { _testCrashReport = value; }
         }
 
-<<<<<<< HEAD
-=======
         public string DebuggeeDumpOutputRootDir
         {
             get { return _debuggeeDumpOutputRootDir ?? TestConfiguration.DebuggeeDumpOutputRootDir(); }
@@ -179,7 +164,6 @@
             set { _debuggeeDumpInputRootDir = value; }
         }
 
->>>>>>> 956b81ec
         public bool IsValid()
         {
             return TestConfiguration != null && OutputHelper != null && DebuggeeName != null;
@@ -232,11 +216,7 @@
         DumpGenerator dumpGeneration = information.DumpGenerator;
         string dumpName = null;
 
-<<<<<<< HEAD
-        Directory.CreateDirectory(config.DebuggeeDumpOutputRootDir());
-=======
         Directory.CreateDirectory(information.DebuggeeDumpOutputRootDir);
->>>>>>> 956b81ec
 
         if (dumpGeneration == DumpGenerator.NativeDebugger)
         {
@@ -921,17 +901,6 @@
                 {
                     commands.Add($"!SetHostRuntime {setHostRuntime}");
                 }
-<<<<<<< HEAD
-                // Add the path to runtime so SOS can find DAC/DBI for triage dumps
-                if (_dumpType.HasValue && _dumpType == DumpType.Triage)
-                {
-                    string runtimeSymbolsPath = _config.RuntimeSymbolsPath;
-                    if (runtimeSymbolsPath != null)
-                    {
-                        commands.Add("!SetClrPath " + runtimeSymbolsPath);
-                    }
-                }
-=======
                 // If there is no host runtime and a single-file app or a triage dump, add the path to runtime so SOS can find DAC/DBI.
                 if ((isHostRuntimeNone && _config.PublishSingleFile) || 
                     (_dumpType.HasValue && _dumpType.Value == DumpType.Triage))
@@ -945,7 +914,6 @@
                 {
                     commands.Add($"!SetSymbolServer {setSymbolServer}");
                 }
->>>>>>> 956b81ec
                 break;
             case NativeDebugger.Lldb:
                 commands.Add($"plugin load {sosPath}");
