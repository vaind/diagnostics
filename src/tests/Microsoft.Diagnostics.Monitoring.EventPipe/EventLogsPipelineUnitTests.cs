--- conflicted
+++ resolved
@@ -70,11 +70,6 @@
             {
                 throw new SkipTestException("https://github.com/dotnet/diagnostics/issues/2541");
             }
-<<<<<<< HEAD
-            
-=======
-
->>>>>>> 956b81ec
             using Stream outputStream = await GetLogsAsync(settings =>
             {
                 settings.UseAppFilters = false;
