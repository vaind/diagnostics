--- conflicted
+++ resolved
@@ -74,12 +74,8 @@
             {
                 throw new SkipTestException("https://github.com/dotnet/diagnostics/issues/2541");
             }
-<<<<<<< HEAD
-            using Stream outputStream = await GetLogsAsync(settings =>
-=======
-
-            using Stream outputStream = await GetLogsAsync(config, settings =>
->>>>>>> d53af5bf
+
+            using Stream outputStream = await GetLogsAsync(config, settings =>
             {
                 settings.UseAppFilters = false;
                 settings.LogLevel = LogLevel.Warning;
